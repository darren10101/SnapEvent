const express = require('express');
const passport = require('../config/passport');
const { generateToken, authenticateToken } = require('../middleware/auth');
const DynamoDBService = require('../services/dynamodb');

const router = express.Router();
const usersDB = new DynamoDBService(process.env.USERS_TABLE || 'snapevent-users');

/**
 * GET /auth/google
 * Initiate Google OAuth login
 */
router.get('/google', 
  (req, res, next) => {
    // Store mobile parameter in session to pass to callback
    if (req.query.mobile === 'true') {
      req.session.isMobile = true;
    }
    next();
  },
  passport.authenticate('google', { 
    scope: ['profile', 'email'] 
  })
);

/**
 * GET /auth/google/callback
 * Google OAuth callback
 */
router.get('/google/callback',
  passport.authenticate('google', { 
    failureRedirect: `${process.env.CLIENT_URL || 'snapevent://auth/callback'}?error=auth_failed`,
    session: false 
  }),
  (req, res) => {
    try {
      // Generate JWT token
      const token = generateToken(req.user);
      
      // Add debug logging
      console.log('Auth callback - Query params:', req.query);
      console.log('Auth callback - NODE_ENV:', process.env.NODE_ENV);
      
      // Redirect to our server's callback page which will then open the custom scheme
<<<<<<< HEAD
      const serverUrl = 'http://10.37.103.26.nip.io:3000';
=======
      const serverUrl = process.env.CLIENT_URL || `http://${process.env.IP_ADDRESS}.nip.io:3000`;
>>>>>>> 68da859f
      console.log('Redirecting to server callback page with token:', token);
      
      res.redirect(`${serverUrl}/auth/mobile-callback?token=${token}&user=${encodeURIComponent(JSON.stringify({
        id: req.user.id,
        email: req.user.email,
        name: req.user.name,
        picture: req.user.picture
      }))}`);
      
    } catch (error) {
      console.error('Error in auth callback:', error);
<<<<<<< HEAD
      const serverUrl = 'http://10.37.103.26.nip.io:3000';
=======
      const serverUrl = process.env.CLIENT_URL || `http://${process.env.IP_ADDRESS}.nip.io:3000`;
>>>>>>> 68da859f
      res.redirect(`${serverUrl}/auth/mobile-callback?error=token_generation_failed`);
    }
  }
);

/**
 * GET /auth/mobile-callback
 * Mobile app callback page that redirects to custom scheme
 */
router.get('/mobile-callback', (req, res) => {
  const { token, user, error } = req.query;
  
  if (error) {
    // Redirect to app with error
    res.send(`
      <!DOCTYPE html>
      <html>
        <head>
          <title>Authentication Error</title>
          <meta name="viewport" content="width=device-width, initial-scale=1">
        </head>
        <body>
          <h2>Authentication Error</h2>
          <p>Error: ${error}</p>
          <p>Redirecting to app...</p>
          <script>
            setTimeout(() => {
              window.location.href = 'snapevent://auth/callback?error=${encodeURIComponent(error)}';
            }, 1000);
          </script>
        </body>
      </html>
    `);
  } else if (token && user) {
    // Redirect to app with success
    const customSchemeUrl = `snapevent://auth/callback?token=${encodeURIComponent(token)}&user=${encodeURIComponent(user)}`;
<<<<<<< HEAD
    const expoGoUrl = `exp://10.37.103.26:8081/--/auth/callback?token=${encodeURIComponent(token)}&user=${encodeURIComponent(user)}`;
=======
    const expoGoUrl = `exp://${process.env.IP_ADDRESS}:8081/--/auth/callback?token=${encodeURIComponent(token)}&user=${encodeURIComponent(user)}`;
>>>>>>> 68da859f
    
    res.send(`
      <!DOCTYPE html>
      <html>
        <head>
          <title>Authentication Success</title>
          <meta name="viewport" content="width=device-width, initial-scale=1">
          <style>
            body { font-family: Arial, sans-serif; padding: 20px; text-align: center; }
            .button { 
              background-color: #007AFF; 
              color: white; 
              padding: 12px 24px; 
              border: none; 
              border-radius: 8px; 
              font-size: 16px; 
              cursor: pointer; 
              text-decoration: none; 
              display: inline-block; 
              margin: 10px;
            }
            .expo-button {
              background-color: #000020;
            }
          </style>
        </head>
        <body>
          <h2>Authentication Successful!</h2>
          <p>Opening SnapEvent app...</p>
          <p>If the app doesn't open automatically, click one of the buttons below:</p>
          
          <a href="${expoGoUrl}" class="button expo-button">
            Open in Expo Go
          </a>
          <a href="${customSchemeUrl}" class="button">
            Open with Custom Scheme
          </a>
          
          <script>
            // Try Expo Go URL first for development
            window.location.href = '${expoGoUrl}';
            
            // Fallback to custom scheme after delay
            setTimeout(() => {
              window.location.href = '${customSchemeUrl}';
            }, 1000);
            
            // Additional fallback
            setTimeout(() => {
              try {
                window.open('${expoGoUrl}', '_self');
              } catch(e) {
                console.log('Manual click required');
              }
            }, 2000);
          </script>
        </body>
      </html>
    `);
  } else {
    // Missing parameters
    res.send(`
      <!DOCTYPE html>
      <html>
        <head>
          <title>Authentication Error</title>
          <meta name="viewport" content="width=device-width, initial-scale=1">
        </head>
        <body>
          <h2>Authentication Error</h2>
          <p>Missing authentication parameters</p>
          <p>Redirecting to app...</p>
          <script>
            setTimeout(() => {
              window.location.href = 'snapevent://auth/callback?error=missing_parameters';
            }, 1000);
          </script>
        </body>
      </html>
    `);
  }
});

/**
 * POST /auth/token/verify
 * Verify JWT token and return user info
 */
router.post('/token/verify', authenticateToken, async (req, res) => {
  try {
    // Get fresh user data from database
    const user = await usersDB.getItem({ id: req.user.googleId });
    
    if (!user) {
      return res.status(404).json({
        success: false,
        error: 'User not found'
      });
    }

    res.json({
      success: true,
      data: {
        user: {
          id: user.id,
          email: user.email,
          name: user.name,
          picture: user.picture,
          lat: user.lat,
          lng: user.lng,
          createdAt: user.createdAt,
          lastLogin: user.lastLogin
        },
        token: req.headers.authorization.split(' ')[1] // Return the same token
      },
      message: 'Token is valid'
    });
  } catch (error) {
    console.error('Error verifying token:', error);
    res.status(500).json({
      success: false,
      error: 'Failed to verify token',
      message: error.message
    });
  }
});

/**
 * POST /auth/token/refresh
 * Refresh JWT token
 */
router.post('/token/refresh', authenticateToken, async (req, res) => {
  try {
    // Get fresh user data from database
    const user = await usersDB.getItem({ id: req.user.googleId });
    
    if (!user) {
      return res.status(404).json({
        success: false,
        error: 'User not found'
      });
    }

    // Update last login
    await usersDB.updateItem(
      { id: req.user.googleId },
      'SET lastLogin = :lastLogin',
      { ':lastLogin': new Date().toISOString() }
    );

    // Generate new token
    const newToken = generateToken({
      id: user.id,
      email: user.email,
      name: user.name,
      picture: user.picture
    });

    res.json({
      success: true,
      data: {
        token: newToken,
        user: {
          id: user.id,
          email: user.email,
          name: user.name,
          picture: user.picture,
          lat: user.lat,
          lng: user.lng,
          createdAt: user.createdAt,
          lastLogin: user.lastLogin
        }
      },
      message: 'Token refreshed successfully'
    });
  } catch (error) {
    console.error('Error refreshing token:', error);
    res.status(500).json({
      success: false,
      error: 'Failed to refresh token',
      message: error.message
    });
  }
});

/**
 * POST /auth/logout
 * Logout (client-side token invalidation)
 */
router.post('/logout', authenticateToken, (req, res) => {
  // Note: With JWT, we can't truly invalidate tokens server-side without a blacklist
  // This endpoint is mainly for consistency and potential future blacklist implementation
  res.json({
    success: true,
    message: 'Logged out successfully. Please remove the token from client storage.'
  });
});

module.exports = router;<|MERGE_RESOLUTION|>--- conflicted
+++ resolved
@@ -42,11 +42,7 @@
       console.log('Auth callback - NODE_ENV:', process.env.NODE_ENV);
       
       // Redirect to our server's callback page which will then open the custom scheme
-<<<<<<< HEAD
-      const serverUrl = 'http://10.37.103.26.nip.io:3000';
-=======
       const serverUrl = process.env.CLIENT_URL || `http://${process.env.IP_ADDRESS}.nip.io:3000`;
->>>>>>> 68da859f
       console.log('Redirecting to server callback page with token:', token);
       
       res.redirect(`${serverUrl}/auth/mobile-callback?token=${token}&user=${encodeURIComponent(JSON.stringify({
@@ -58,11 +54,7 @@
       
     } catch (error) {
       console.error('Error in auth callback:', error);
-<<<<<<< HEAD
-      const serverUrl = 'http://10.37.103.26.nip.io:3000';
-=======
       const serverUrl = process.env.CLIENT_URL || `http://${process.env.IP_ADDRESS}.nip.io:3000`;
->>>>>>> 68da859f
       res.redirect(`${serverUrl}/auth/mobile-callback?error=token_generation_failed`);
     }
   }
@@ -99,11 +91,7 @@
   } else if (token && user) {
     // Redirect to app with success
     const customSchemeUrl = `snapevent://auth/callback?token=${encodeURIComponent(token)}&user=${encodeURIComponent(user)}`;
-<<<<<<< HEAD
-    const expoGoUrl = `exp://10.37.103.26:8081/--/auth/callback?token=${encodeURIComponent(token)}&user=${encodeURIComponent(user)}`;
-=======
     const expoGoUrl = `exp://${process.env.IP_ADDRESS}:8081/--/auth/callback?token=${encodeURIComponent(token)}&user=${encodeURIComponent(user)}`;
->>>>>>> 68da859f
     
     res.send(`
       <!DOCTYPE html>
