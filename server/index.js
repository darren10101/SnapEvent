require('dotenv').config();

const express = require('express');
const cors = require('cors');
const session = require('express-session');
const passport = require('./config/passport');

const app = express();
const PORT = process.env.PORT || 3000;

// Import DynamoDB service for testing
const DynamoDBService = require('./services/dynamodb');

// Import routes
const eventsRoutes = require('./routes/events');
const usersRoutes = require('./routes/users');
const authRoutes = require('./routes/auth');
const directionsRoutes = require('./routes/directions');

// Middleware
app.use(cors({
  origin: [
    process.env.CLIENT_URL || 'http://localhost:3000',
<<<<<<< HEAD
    'http://10.37.103.26:8081', // Expo development server
    'exp://10.37.103.26:8081'   // Expo scheme
=======
    `http://${process.env.IP_ADDRESS}:8081`, // Expo development server
    `exp://${process.env.IP_ADDRESS}:8081`   // Expo scheme
>>>>>>> 68da859f
  ],
  credentials: true
}));
app.use(express.json());
app.use(express.urlencoded({ extended: true }));

// Session configuration for Passport
app.use(session({
  secret: process.env.SESSION_SECRET || 'your-session-secret-change-in-production',
  resave: false,
  saveUninitialized: false,
  cookie: {
    secure: process.env.NODE_ENV === 'production',
    maxAge: 24 * 60 * 60 * 1000 // 24 hours
  }
}));

// Initialize Passport
app.use(passport.initialize());
app.use(passport.session());

// Routes
app.use('/auth', authRoutes);
app.use('/api/events', eventsRoutes);
app.use('/api/users', usersRoutes);
app.use('/api/directions', directionsRoutes);

// Basic route
app.get('/', (req, res) => {
  res.json({ 
    message: 'Welcome to SnapEvent API',
    status: 'Server is running successfully'
  });
});

// Health check endpoint
app.get('/health', (req, res) => {
  res.status(200).json({ 
    status: 'OK',
    timestamp: new Date().toISOString()
  });
});

// Test DynamoDB connection endpoint
app.get('/test-db', async (req, res) => {
  try {
    console.log('Testing DynamoDB connection...');
    
    // Initialize test services
    const eventsDB = new DynamoDBService(process.env.EVENTS_TABLE || 'snapevent-events');
    const usersDB = new DynamoDBService(process.env.USERS_TABLE || 'snapevent-users');
    
    const testResults = {
      timestamp: new Date().toISOString(),
      tables: {},
      status: 'success'
    };

    // Test Events table
    try {
      const events = await eventsDB.scanTable(null, null, 5); // Limit to 5 items
      testResults.tables.events = {
        status: 'connected',
        tableName: process.env.EVENTS_TABLE || 'snapevent-events',
        itemCount: events.length,
        sample: events.length > 0 ? events[0] : null
      };
    } catch (error) {
      testResults.tables.events = {
        status: 'error',
        tableName: process.env.EVENTS_TABLE || 'snapevent-events',
        error: error.message
      };
    }

    // Test Users table
    try {
      const users = await usersDB.scanTable(null, null, 5); // Limit to 5 items
      testResults.tables.users = {
        status: 'connected',
        tableName: process.env.USERS_TABLE || 'snapevent-users',
        itemCount: users.length,
        sample: users.length > 0 ? users[0] : null
      };
    } catch (error) {
      testResults.tables.users = {
        status: 'error',
        tableName: process.env.USERS_TABLE || 'snapevent-users',
        error: error.message
      };
    }

    // Check if any table had errors
    const hasErrors = Object.values(testResults.tables).some(table => table.status === 'error');
    if (hasErrors) {
      testResults.status = 'partial';
      res.status(207).json(testResults); // 207 Multi-Status
    } else {
      res.status(200).json(testResults);
    }

  } catch (error) {
    console.error('Database test failed:', error);
    res.status(500).json({
      status: 'failed',
      timestamp: new Date().toISOString(),
      error: error.message,
      message: 'Failed to test database connection'
    });
  }
});

// 404 handler
app.use('*', (req, res) => {
  res.status(404).json({ 
    error: 'Route not found',
    message: `The requested route ${req.originalUrl} does not exist`
  });
});

// Error handling middleware
app.use((err, req, res, next) => {
  console.error(err.stack);
  res.status(500).json({ 
    error: 'Something went wrong!',
    message: 'Internal server error'
  });
});

app.listen(PORT, '0.0.0.0', () => {
  console.log(`Server is running on port ${PORT}`);
  console.log(`Visit http://localhost:${PORT} to see the API`);
<<<<<<< HEAD
  console.log(`Network access: http://10.37.103.26:${PORT}`);
=======
  console.log(`Network access: http://${process.env.IP_ADDRESS}:${PORT}`);
>>>>>>> 68da859f
});<|MERGE_RESOLUTION|>--- conflicted
+++ resolved
@@ -21,13 +21,8 @@
 app.use(cors({
   origin: [
     process.env.CLIENT_URL || 'http://localhost:3000',
-<<<<<<< HEAD
-    'http://10.37.103.26:8081', // Expo development server
-    'exp://10.37.103.26:8081'   // Expo scheme
-=======
     `http://${process.env.IP_ADDRESS}:8081`, // Expo development server
     `exp://${process.env.IP_ADDRESS}:8081`   // Expo scheme
->>>>>>> 68da859f
   ],
   credentials: true
 }));
@@ -160,9 +155,5 @@
 app.listen(PORT, '0.0.0.0', () => {
   console.log(`Server is running on port ${PORT}`);
   console.log(`Visit http://localhost:${PORT} to see the API`);
-<<<<<<< HEAD
-  console.log(`Network access: http://10.37.103.26:${PORT}`);
-=======
   console.log(`Network access: http://${process.env.IP_ADDRESS}:${PORT}`);
->>>>>>> 68da859f
 });